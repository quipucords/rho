#
# Copyright (c) 2009 Red Hat, Inc.
#
# This software is licensed to you under the GNU General Public License,
# version 2 (GPLv2). There is NO WARRANTY for this software, express or
# implied, including the implied warranties of MERCHANTABILITY or FITNESS
# FOR A PARTICULAR PURPOSE. You should have received a copy of GPLv2
# along with this software; if not, see
# http://www.gnu.org/licenses/old-licenses/gpl-2.0.txt.
#

""" Rho CLI Commands """

import csv
import os
import string
import sys


import gettext
t = gettext.translation('rho', 'locale', fallback=True)
_ = t.ugettext

from optparse import OptionParser
from getpass import getpass
import simplejson as json

from rho.log import log, setup_logging

from rho import config
from rho import crypto
from rho import rho_ips
from rho import scanner
from rho import ssh_jobs


RHO_PASSWORD = "RHO_PASSWORD"
RHO_AUTH_PASSWORD = "RHO_AUTH_PASSWORD"
DEFAULT_RHO_CONF = "~/.rho.conf"

def _read_key_file(filename):
    keyfile = open(os.path.expanduser(
        os.path.expandvars(filename)), "r")
    sshkey = keyfile.read()
    keyfile.close()
    return sshkey

def get_passphrase(for_key):
    passphrase = ""
    passphrase = getpass(_("Passphrase for '%s':" % for_key))
    return passphrase

def get_password(for_username, env_var_to_check):
    password = ""
    if env_var_to_check in os.environ:
        log.info("Using password from %s environment variable." %
                env_var_to_check)
        password = os.environ[env_var_to_check]
    else:
        password = getpass(_("Password for '%s':" % for_username))
    return password

class OutputPrinter(object):
    def __init__(self, keys, delimeter="\t", pad=2, dontpad=[]):
        self.keys = keys
        # seed the rows with the header
        self.writer = csv.writer(sys.stdout, delimiter=delimeter)

        sepline = []
        for k in keys:
            sepline.append("-" * (len(k) + pad))

        self.rows = [keys,sepline]
        self.pad = pad
        self.dontpad = dontpad

    def add_row(self, row):
        line = []
        for k in self.keys:
            if row.has_key(k):
                if isinstance(row[k], list):
                    line.append(", ".join(["%s" % i for i in row[k]]))
                else:
                    line.append(str(row[k]))
            else:
                line.append("")

        self.rows.append(line)

    def write(self):
        # find the max length of each column
        # store them in order in collens.
        collens = []
        
        i = 0
        for key in self.keys:
            length = len(key) + self.pad
            if key not in self.dontpad:
                length = max(len(r[i]) for r in self.rows) + self.pad

            collens.append(length)
            i += 1

        for i in range(0, len(self.keys)):
            length = max(len(r[i]) for r in self.rows) + self.pad
            collens.append(length)

        # for each row pad the column to the value in
        # collens[i]

        for row in self.rows:
            line = []
            lenidx = 0
            for col in row:
                line.append(col.ljust(collens[lenidx]))
                lenidx += 1

            self.writer.writerow(line)

class CliCommand(object):
    """ Base class for all sub-commands. """

    def __init__(self, name="cli", usage=None, shortdesc=None,
            description=None):

        self.shortdesc = shortdesc
        if shortdesc is not None and description is None:
            description = shortdesc
        self.parser = OptionParser(usage=usage, description=description)
        self._add_common_options()
        self.name = name
        self.passphrase = None
        self.salt = None

    def _add_common_options(self):
        """ Add options that apply to all sub-commands. """
        self.parser.add_option("--debug", dest="debug",
                help=_("enable debug output"))

        # Default is expanded later:
        self.parser.add_option("--config", dest="config",
                help=_("config file name"), default=DEFAULT_RHO_CONF)

        self.parser.add_option("--log", dest="log_file", metavar="FILENAME",
                help=_("log file name (will be overwritten)"))
        self.parser.add_option("--log-level", dest="log_level",
                default="critical", metavar="LEVEL",
                help=_("log level (debug/info/warning/error/critical)"))

    def _validate_port(self, port):
        try:
            port_int = int(port)
        except ValueError:
            # aka, we get a string here...
            return False
        if int(port) < 1 or int(port) >65535:
            return False
        return True

    def _validate_ports(self, ports):
        # magic numbers, but these are valid tcp port ranges
        for port in ports:
            if not self._validate_port(port):
                print _("%s includes an invalid port number. Ports should be between 1 and 65535") % string.join(ports, ",")
                sys.exit(1)

    # see if the ip address we are given are at least sort of valid...
    def _validate_ranges(self, ipranges):
        for iprange in ipranges:
            ipr =  rho_ips.RhoIpRange(iprange)
            if not ipr.valid:
                print _("""ip range "%s" is invalid""" % string.join(ipranges, ','))
                sys.exit(1)

    def _validate_options(self):
        """ 
        Sub-commands can override to do any argument validation they 
        require. 
        """
        pass

    def _do_command(self):
        pass

    def _read_config(self, filename, password):
        """
        Read config file and decrypt with the given password.

        Note that password here is the password provided by the user, not the
        actual salted AES key.
        """
        if os.path.exists(filename):
            (self.salt, confstr) = crypto.read_file(filename, password)
            try:
                return config.ConfigBuilder().build_config(confstr)
            except config.BadJsonException:
                print self.parser.error(_("Cannot parse configuration, check encryption password"))

        else:
            print _("Creating new config file: %s" % filename)
            # Need to generate a new salt as well:
            self.salt = os.urandom(8)
            return config.Config()

    def main(self):

        (self.options, self.args) = self.parser.parse_args()
        # we dont need argv[0] in this list...
        self.args = self.args[1:]

        # Setup logging, this must happen early!
        setup_logging(self.options.log_file, self.options.log_level)
        log.debug("Running cli command: %s" % self.name)

        # Translate path to config file to something absolute and expanded:
        self.options.config = os.path.abspath(os.path.expanduser(
            self.options.config))
        log.debug("Absolute config file: %s" % self.options.config)

        self._validate_options()

        if len(sys.argv) < 2:
            print(self.parser.error(_("Please enter at least 2 args")))

        if RHO_PASSWORD in os.environ:
            log.info("Using passphrase from %s environment variable." %
                    RHO_PASSWORD)
            self.passphrase = os.environ[RHO_PASSWORD]
        else:
            self.passphrase = getpass(_("Config Encryption Password:"))

        self.config = self._read_config(self.options.config, self.passphrase)

        # do the work, catch most common errors here:
        try:
            self._do_command()
        except config.DuplicateNameError, e:
            print _("ERROR: Name already exists: %s") % e.dupe_name
            sys.exit(1)
        except config.NoSuchAuthError, e:
            print _("ERROR: No such auth: %s") % e.authname
            sys.exit(1)


class ScanCommand(CliCommand):

    def __init__(self):
        usage = _("usage: %prog scan [options] PROFILE")
        shortdesc = _("scan given host profile")
        desc = _("scans the host profile")

        CliCommand.__init__(self, "scan", usage, shortdesc, desc)

        self.parser.add_option("--range", dest="ranges", action="append",
                metavar="RANGE", default=[],
                help=_("IP range to scan. See 'man rho' for supported formats."))

        self.parser.add_option("--ports", dest="ports", metavar="PORTS",
                help=_("list of ssh ports to try i.e. '22, 2222, 5402'"))
        self.parser.add_option("--username", dest="username",
                metavar="USERNAME",
                help=_("user name for authenticating against target machine"))
        self.parser.add_option("--auth", dest="auth", action="append",
                metavar="AUTH", default=[],
                help=_("auth class name to use"))
        self.parser.add_option("--output", dest="reportfile",
                metavar="REPORTFILE",
                help=_("write out to this file"))
        self.parser.add_option("--profile", dest="profiles", action="append",
                metavar="PROFILE", default=[],
                help=_("profile class to scan")),
        self.parser.add_option("--cache", dest="cachefile",
                metavar="PASTREPORTFILE",
                help=_("past output, used to cache successful credentials and ports"))
        self.parser.add_option("--allow-agent", dest="allowagent", action="store_true", 
<<<<<<< HEAD
               metavar="ALLOWAGENT", default=False,
               help=_("Use keys from local ssh-agent"))
        self.parser.add_option("--show-fields", dest="showfields",action="store_true", 
=======
                metavar="ALLOWAGENT", default=False,
                help=_("Use keys from local ssh-agent"))
        self.parser.add_option("--show-fields", dest="showfields", 
>>>>>>> 83686f72
              metavar="SHOWFIELDS", 
              help=_("show fields available for reports"))
        self.parser.add_option("--report-format", dest="reportformat",
              metavar="REPORTFORMAT", 
              help=_("specify report format (see --show-fields for options)"))

        self.parser.set_defaults(ports="22")

    def _validate_options(self):
        CliCommand._validate_options(self)

        # We support two ways to specify profiles, with --profile=blah, or
        # without --profile= and just list profiles in the command. Hack here
        # to treat those raw args as --profiles so the subsequent code has just
        # one path.
        self.options.profiles.extend(self.args)

        hasRanges = len(self.options.ranges) > 0
        hasProfiles = len(self.options.profiles) > 0
        hasAuths = len(self.options.auth) > 0


        if self.options.cachefile:
            self.options.cachefile = os.path.abspath(os.path.expanduser(
                self.options.cachefile))
            log.debug("Using cached output: %s" % self.options.cachefile)
            if not os.path.exists(self.options.cachefile):
                self.parser.error(_("No such file: %s" % self.options.cachefile))
                
        if hasRanges:
            self._validate_ranges(self.options.ranges)

        if not hasRanges and not hasProfiles and not self.options.showfields:
            self.parser.print_help()
            sys.exit(1)

        if hasRanges and hasProfiles:
            self.parser.error(_("Cannot scan ranges and profiles at the same time."))

        if self.options.username and hasAuths:
            self.parser.error(_("Cannot specify both --username and --auth"))

        if hasRanges and not (self.options.username or hasAuths):
            self.parser.error(_(
                "--username or --auth required to scan a range."))

    def _build_cache(self, report_filename):
        """
        Reads in the results of a past report, parses them, and builds a dict
        such as:

        {
            "192.168.1.50": {'port': 22, 'authname': 'myauthname'},
        }
        """
        cache = {}
        f = open(report_filename)
        for row in csv.reader(f):

            if row[1] == '' or row[13] == '':
                # Looks like we couldn't login to this machine last time.
                continue

            # These indexes may be volatile if the output is fluctuating.
            ip = row[0]
            port = int(row[1])
            authname = row[13]
            cache[ip] = {'port': port, 'auth': authname}
            log.debug("Found cached results for: %s" % ip)

        f.close()
        return cache

    def _do_command(self):
        cache = {}
        if self.options.cachefile:
            cache = self._build_cache(self.options.cachefile)

        self.scanner = scanner.Scanner(config=self.config, cache=cache, 
                                       allow_agent=self.options.allowagent)

        # If username was specified, we need to prompt for a password
        # to go with it:
        user_password = ""
        if self.options.username:
            user_password = get_password(self.options.username,
                    RHO_AUTH_PASSWORD)

        # hmm, some possible report values don't come from cmds...
        if self.options.showfields:
            fields = self.scanner.get_cmd_fields()
            fields.update(scanner.fields)
            field_keys = fields.keys()
            field_keys.sort()
            for field_key in field_keys:
                print "%s:%s" % (field_key, fields[field_key]) 
            

        if len(self.options.auth) > 0:
            auths = []
            for auth in self.options.auth:
                a = self.config.get_auth(auth)
                if a:
                    auths.append(a)
        else:
            # FIXME: need a more abstract credentials class -akl
            auth=config.SshAuth({'name':"clioptions",
                                        'username': self.options.username,
                                        'password': user_password,
                                        'type': 'ssh'})
            self.config.add_auth(auth)
            # if we are specifing auth stuff not in the config, add it to
            # the config class as "clioptions" and set the auth name to
            # the same
            self.options.auth = ["clioptions"]

        # this is all temporary, but make the tests pass
        if len(self.options.ranges) > 0:
            # create a temporary profile named "clioptions" for anything 
            # specified on the command line
            ports = []
            if self.options.ports:
                ports = self.options.ports.strip().split(",")
                self._validate_ports(ports)
            

            g = config.Profile(name="clioptions", ranges=self.options.ranges,
                         auth_names=self.options.auth, ports=ports)

            self.scanner.scan_profiles(["clioptions"])
            
        if len(self.options.profiles) > 0:

            for profile in self.options.profiles:
                if len(self.config.get_profile(profile).auth_names) == 0:
                    print(_("ERROR: Profile %s has no auths to try.") %
                            profile)
                    sys.exit(1)

            # seems like a lot of code to cat two possibly None lists...
            missing = self.scanner.scan_profiles(self.options.profiles)
            if missing:
                print _("The following profile names were not found:")
                for name in missing:
                    print name
        
        fileobj = sys.stdout
        if self.options.reportfile:
            fileobj = open(os.path.expanduser(os.path.expandvars(
                self.options.reportfile)), "w")

        fields = None
        if self.options.reportformat:
            fields = string.split(self.options.reportformat, ',')
        self.scanner.report(fileobj, report_format=fields)
        fileobj.close()


class DumpConfigCommand(CliCommand):
    """
    Dumps the config file to stdout.
    """

    def __init__(self):
        usage = _("usage: %prog dumpconfig [--config]")
        shortdesc = _("dumps the config file to stdout")
        desc = _("dumps the config file to stdout")

        CliCommand.__init__(self, "dumpconfig", usage, shortdesc, desc)

    def _validate_options(self):
        CliCommand._validate_options(self)

        if not os.path.exists(self.options.config):
            print _("No such file: %s" % self.options.config)
            sys.exit(1)

        if (not os.access(self.options.config, os.R_OK)):
            self.parser.print_help()
            sys.exit(1)


    def _do_command(self):
        """
        Executes the command.
        """
        (salt, content) = crypto.read_file(self.options.config, self.passphrase)
        print(json.dumps(json.loads(content), sort_keys = True, indent = 4))

        
class ImportConfigCommand(CliCommand):
    """
    Import a plaintext config file.
    """

    def __init__(self):
        usage = _("usage: %prog importconfig [--from-file]")
        shortdesc = _("import a plaintext config file")
        desc = _("imports a plaintext config file, encrypts it, and write to the destination config file.")

        CliCommand.__init__(self, "importconfig", usage, shortdesc, desc)

        self.parser.add_option("--from-file", dest="sourcefile", 
                metavar="FROMFILE",
                help=_("import configuration from raw json file"))

        # Generate a new salt as we're writing a new file here:
        self.salt = os.urandom(8)

    def _validate_options(self):
        CliCommand._validate_options(self)

        if not self.options.sourcefile:
            self.parser.error(_(
                "--from-file is required"))

        self.options.sourcefile = os.path.abspath(os.path.expanduser(
            self.options.sourcefile))

        # Ensure the source file exists:
        if not os.path.exists(self.options.sourcefile):
            self.parser.error(_("File does not exist") % 
                    self.options.sourcefile)

        # Make sure destination config file *doesn't* already exist, don't
        # want to accidentally overwrite config with this command.
        if os.path.exists(self.options.config):
            self.parser.error(_("Destination config file already exists: %s") %
                    self.options.config)

    def _do_command(self):
        """
        Executes the command.
        """
        f = open(self.options.sourcefile, 'r')
        json = f.read()
        imported_config = config.ConfigBuilder().build_config(json)
        c = config.ConfigBuilder().dump_config(imported_config)

        crypto.write_file(self.options.config, c, self.passphrase, self.salt)
        

class ProfileShowCommand(CliCommand):
    def __init__(self):
        usage = _("usage: %prog profile show [options]")
        shortdesc = _("show a network profile")
        desc = _("show a network profile")

        CliCommand.__init__(self, "profile show", usage, shortdesc, desc)

        self.parser.add_option("--name", dest="name", metavar="NAME",
                help=_("auth credential name - REQUIRED"))

    def _validate_options(self):
        CliCommand._validate_options(self)

        if not self.options.name:
            self.parser.print_help()
            sys.exit(1)

    def _do_command(self):
        keys = ["name", "range", "ports", "auths"]
        out = OutputPrinter(keys)

        if not self.config.list_profiles():
            print(_("No profiles found"))

        p = self.config.get_profile(self.options.name)
        if p:
            out.add_row(p.to_dict())
            out.write()
            print("")
        else:
            print(_("No profile '%s' found.") % self.options.name)


class ProfileListCommand(CliCommand):
    def __init__(self):
        usage = _("usage: %prog profile list [options]")
        shortdesc = _("list the network profiles")
        desc = _("list the network profiles")

        CliCommand.__init__(self, "profile list", usage, shortdesc, desc)

    def _do_command(self):

        if not self.config.list_profiles():
            print(_("No profiles found"))
            return

        keys = ["name", "range", "ports", "auths"]
        out = OutputPrinter(keys)

        for p in self.config.list_profiles():
            out.add_row(p.to_dict())

        out.write()
        print("")

class AuthEditCommand(CliCommand):
    def __init__(self):
        usage = _("usage: %prog auth edit [options]")
        shortdesc = _("edits a given auth")
        desc = _("edit a given auth")

        CliCommand.__init__(self, "auth edit", usage, shortdesc, desc)

        self.parser.add_option("--name", dest="name", metavar="NAME",
                help=_("NAME of the auth - REQUIRED"))

        self.parser.add_option("--file", dest="filename", metavar="FILENAME",
                help=_("file containing SSH key"))
        self.parser.add_option("--username", dest="username",
                metavar="USERNAME",
                help=_("user name for authenticating against target machine - REQUIRED"))
        self.parser.add_option("--password", dest="password",
                action="store_true",
                help=_("password for authenticating against target machine"))

        self.parser.set_defaults(password=False)

    def _validate_options(self):
        CliCommand._validate_options(self)

        if not self.options.name:
            self.parser.print_help()
            sys.exit(1)

    def _do_command(self):
        a = self.config.get_auth(self.options.name)

        if not a:
            print(_("Auth %s does not exist.") % self.options.name)
            sys.exit(1)

        if self.options.username:
            a.username = self.options.username

        if self.options.password:
            a.password = get_password(a.username, RHO_AUTH_PASSWORD)

        if self.options.filename:
            sshkey = _read_key_file(self.options.filename)

            if a.type == config.SSH_TYPE:
                cred = config.SshKeyAuth({"name": a.name,
                                          "key":sshkey,
                                          "username": a.username,
                                          "password": a.password,
                                          "type":"ssh_key"})
                # remove the old ssh, and new key type
                self.config.remove_auth(self.options.name)
                self.config.add_auth(cred)

            elif a.type == config.SSH_KEY_TYPE:
                a.key = sshkey

        c = config.ConfigBuilder().dump_config(self.config)
        crypto.write_file(self.options.config, c, self.passphrase, self.salt)
        print(_("Auth %s updated" % self.options.name))


class ProfileEditCommand(CliCommand):
    def __init__(self):
        usage = _("usage: %prog profile edit [options]")
        shortdesc = _("edits a given profile")
        desc = _("edit a given profile")

        CliCommand.__init__(self, "profile edit", usage, shortdesc, desc)

        self.parser.add_option("--name", dest="name", metavar="NAME",
                help=_("NAME of the profile - REQUIRED"))
        self.parser.add_option("--range", dest="ranges", action="append",
                metavar="RANGE", default=[],
                help=_("IP range to scan. See 'man rho' for supported formats."))

        self.parser.add_option("--ports", dest="ports", metavar="PORTS",
                help=_("list of ssh ports to try i.e. '22, 2222, 5402'")),
        self.parser.add_option("--auth", dest="auth", metavar="AUTH",
                action="append", default=[],
                help=_("auth class to associate with profile"))

        self.parser.set_defaults(ports="22")

    def _validate_options(self):
        CliCommand._validate_options(self)

        if self.options.ranges:
            self._validate_ranges(self.options.ranges)

        if not self.options.name:
            self.parser.print_help()
            sys.exit(1)

    def _do_command(self):
        g = self.config.get_profile(self.options.name)

        if not g:
            print(_("Profile %s does not exist.") % self.options.name)
            sys.exit(1)

        if self.options.ranges:
            g.ranges = self.options.ranges

        if self.options.ports:
            g.ports = self.options.ports.strip().split(",")
            self._validate_ports(g.ports)
        if len(self.options.auth) > 0:
            g.auth_names = []
            for auth in self.options.auth:
                for a in auth.strip().split(","):
                    g.auth_names.append(a)

        # unfortunately can't valid these in _validate_options
        # as we don't have a config at that point
        for auth in self.options.auth:
            for a in auth.strip().split(","):
                try:
                    self.config.get_auth(a)
                except config.NoSuchAuthError, e:
                    print(_("No auth '%s' found.") % auth)
                    sys.exit(1)

        c = config.ConfigBuilder().dump_config(self.config)
        crypto.write_file(self.options.config, c, self.passphrase, self.salt)
        print(_("Profile %s edited" % self.options.name))

class ProfileClearCommand(CliCommand):
    def __init__(self):
        usage = _("usage: %prog profile clear [--name | --all] [options]")
        shortdesc = _("removes 1 or all profiles from list")
        desc = _("removes profiles")

        CliCommand.__init__(self, "profile clear", usage, shortdesc, desc)

        self.parser.add_option("--name", dest="name", metavar="NAME",
                help=_("NAME of the profile to be removed"))
        self.parser.add_option("--all", dest="all", action="store_true",
                help=_("remove ALL profiles"))

        self.parser.set_defaults(all=False)

    def _validate_options(self):
        CliCommand._validate_options(self)

        if not self.options.name and not self.options.all:
            self.parser.print_help()
            sys.exit(1)

        if self.options.name and self.options.all:
            self.parser.print_help()
            sys.exit(1)

    def _do_command(self):
        if self.options.name:
            self.config.remove_profile(self.options.name)
            c = config.ConfigBuilder().dump_config(self.config)
            crypto.write_file(self.options.config, c, self.passphrase, self.salt)
            print(_("Profile %s removed" % self.options.name))
        elif self.options.all:
            self.config.clear_profiles()
            c = config.ConfigBuilder().dump_config(self.config)
            crypto.write_file(self.options.config, c, self.passphrase, self.salt)
            print(_("All network profiles removed"))

class ProfileAddCommand(CliCommand):
    def __init__(self):
        usage = _("usage: %prog profile add [options]")
        shortdesc = _("add a network profile")
        desc = _("add a network profile")

        CliCommand.__init__(self, "profile add", usage, shortdesc, desc)

        self.parser.add_option("--name", dest="name", metavar="NAME",
                help=_("NAME of the profile - REQUIRED"))
        self.parser.add_option("--range", dest="ranges", action="append",
                metavar="RANGE", default=[],
                help=_("IP range to scan. See 'man rho' for supported formats."))

        self.parser.add_option("--ports", dest="ports", metavar="PORTS",
                help=_("list of ssh ports to try i.e. '22, 2222, 5402'")),
        self.parser.add_option("--auth", dest="auth", metavar="AUTH",
                action="append", default=[],
                help=_("auth class to associate with profile"))

        self.parser.set_defaults(ports="22")

    def _validate_options(self):
        CliCommand._validate_options(self)
        
        if self.options.ranges:
            self._validate_ranges(self.options.ranges)

        if not self.options.name:
            self.parser.print_help()
            sys.exit(1)

    def _do_command(self):
        ports = []
        if self.options.ports:
            ports = self.options.ports.strip().split(",")
            self._validate_ports(ports)

        auth_names = []
        for auth in self.options.auth:
            for a in auth.strip().split(","):
                auth_names.append(a)

        # unfortunately can't valid these in _validate_options
        # as we don't have a config at that point
        for auth in self.options.auth:
            for a in auth.strip().split(","):
                try:
                    self.config.get_auth(a)
                except config.NoSuchAuthError, e:
                    print(_("No auth '%s' found.") % auth)
                    sys.exit(1)

        g = config.Profile(name=self.options.name, ranges=self.options.ranges,
                         auth_names=auth_names, ports=ports)
        self.config.add_profile(g)
        c = config.ConfigBuilder().dump_config(self.config)
        crypto.write_file(self.options.config, c, self.passphrase, self.salt)

class AuthClearCommand(CliCommand):
    def __init__(self):
        usage = _("usage: %prog auth clear")
        shortdesc = _("clears out the credentials")
        desc = _("clears out the crendentials")

        CliCommand.__init__(self, "auth clear", usage, shortdesc, desc)

        self.parser.add_option("--name", dest="name", metavar="NAME",
                help=_("NAME of the auth credential to be removed"))
        self.parser.add_option("--all", dest="all", action="store_true",
                help=_("remove ALL auth credentials"))

    def _validate_options(self):
        CliCommand._validate_options(self)

        if not self.options.name and not self.options.all:
            self.parser.print_help()
            sys.exit(1)

        if self.options.name and self.options.all:
            self.parser.print_help()
            sys.exit(1)

    def _do_command(self):
        if self.options.name:
            self.config.remove_auth(self.options.name)
        elif self.options.all:
            self.config.clear_auths()

        c = config.ConfigBuilder().dump_config(self.config)
        crypto.write_file(self.options.config, c, self.passphrase, self.salt)

class AuthShowCommand(CliCommand):
    def __init__(self):
        usage = _("usage: %prog auth show [options]")
        shortdesc = _("show auth credential")
        desc = _("show authentication crendential")

        CliCommand.__init__(self, "auth show", usage, shortdesc, desc)

        self.parser.add_option("--name", dest="name", metavar="NAME",
                help=_("auth credential name - REQUIRED"))
        self.parser.add_option("--showkeys", dest="keys", action="store_true",
                help=_("show ssh keys in the list"))

    def _validate_options(self):
        CliCommand._validate_options(self)

        if not self.options.name:
            self.parser.print_help()
            sys.exit(1)

    def _do_command(self):
        if not self.config.list_auths():
            print(_("No auth credentials found"))

        keys = ["name", "type", "username", "password", "key"]
        out = OutputPrinter(keys, dontpad=["key"])

        c = self.config.get_auth(self.options.name)
        if c:
            c1 = dict(**c.to_dict())

            c1["password"] = "********"

            if c.type == "ssh_key" and not self.options.keys:
                c1["key"] = "*******"

            out.add_row(c1)
            out.write()
            print("")

        else:
            print(_("No auth '%s' found.") % self.options.name)

class AuthListCommand(CliCommand):
    def __init__(self):
        usage = _("usage: %prog auth list [options]")
        shortdesc = _("list auth credentials")
        desc = _("list authentication crendentials")

        CliCommand.__init__(self, "auth list", usage, shortdesc, desc)

        self.parser.add_option("--showkeys", dest="keys", action="store_true",
                help=_("show ssh keys in the list"))

    def _do_command(self):
        if not self.config.list_auths():
            print(_("No auth credentials found"))
            return


        keys = ["name", "type", "username", "password", "key"]
        out = OutputPrinter(keys, dontpad=["key"])

        for c in self.config.list_auths():
            # copy it
            c1 = dict(**c.to_dict())

            c1["password"] = "********"

            if c.type == "ssh_key" and not self.options.keys:
                c1["key"] = "*******"

            out.add_row(c1)
        out.write()
        print("")

class AuthAddCommand(CliCommand):
    def __init__(self):
        usage = _("usage: %prog auth add [options]")
        shortdesc = _("add auth credentials to config")
        desc = _("adds the authorization credentials to the config")

        CliCommand.__init__(self, "auth add", usage, shortdesc, desc)

        self.parser.add_option("--name", dest="name", metavar="NAME",
                help=_("auth credential name - REQUIRED"))
        self.parser.add_option("--file", dest="filename", metavar="FILENAME",
                help=_("file containing SSH key"))
        self.parser.add_option("--username", dest="username",
                metavar="USERNAME",
                help=_("user name for authenticating against target machine - REQUIRED"))

    def _validate_options(self):
        CliCommand._validate_options(self)

        if not self.options.name:
            self.parser.print_help()
            sys.exit(1)

        # need to pass in file or username:
        if not self.options.username:
            self.parser.print_help()
            sys.exit(1)

    def _save_cred(self, cred):
        self.config.add_auth(cred)
        c = config.ConfigBuilder().dump_config(self.config)
        crypto.write_file(self.options.config, c, self.passphrase, self.salt)
        
    def _do_command(self):

        if self.options.filename:
            auth_passphrase = get_passphrase(self.options.filename)

            # using sshkey
            sshkey = _read_key_file(self.options.filename)

            cred = config.SshKeyAuth({"name": self.options.name,
                "key": sshkey,
                "username": self.options.username,
                "password": auth_passphrase,
                "type": "ssh_key"})

            self._save_cred(cred)


        elif self.options.username:
            auth_password = get_password(self.options.username,
                                         RHO_AUTH_PASSWORD)

            # using ssh
            cred = config.SshAuth({"name":self.options.name,
                "username": self.options.username,
                "password": auth_password,
                "type": "ssh"})
            self._save_cred(cred)<|MERGE_RESOLUTION|>--- conflicted
+++ resolved
@@ -273,15 +273,9 @@
                 metavar="PASTREPORTFILE",
                 help=_("past output, used to cache successful credentials and ports"))
         self.parser.add_option("--allow-agent", dest="allowagent", action="store_true", 
-<<<<<<< HEAD
                metavar="ALLOWAGENT", default=False,
                help=_("Use keys from local ssh-agent"))
         self.parser.add_option("--show-fields", dest="showfields",action="store_true", 
-=======
-                metavar="ALLOWAGENT", default=False,
-                help=_("Use keys from local ssh-agent"))
-        self.parser.add_option("--show-fields", dest="showfields", 
->>>>>>> 83686f72
               metavar="SHOWFIELDS", 
               help=_("show fields available for reports"))
         self.parser.add_option("--report-format", dest="reportformat",
