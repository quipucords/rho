--- conflicted
+++ resolved
@@ -31,7 +31,6 @@
         args = {
             "name": "foo",
             "file_path": TMP_TEST_REPORT,
-<<<<<<< HEAD
             "vals": [{'fact1': 'value1',
                       'connection.uuid': '1'}],
             "all_vars": {'host1':
@@ -39,12 +38,7 @@
                           'fact2': 'value2',
                           'res': {'fact3': 'value3'},
                           'connection.uuid': '1'}},
-            "desired_facts": ['fact1', 'connection.uuid']
-=======
-            "vals": [{'fact1': 'value1'}],
-            "fact_names": ["Cpu_cpu.model_ver", "SysId_systemid.system_id",
-                           "SysId_systemid.username"]
->>>>>>> 2ddea9a0
+            "fact_names": ['fact1', 'connection.uuid']
         }
         mod_obj.params = args
         spit_results.main()
@@ -52,12 +46,8 @@
             "name": {"required": True, "type": "str"},
             "file_path": {"required": True, "type": "str"},
             "vals": {"required": True, "type": "list"},
-<<<<<<< HEAD
             "all_vars": {"required": True, "type": "dict"},
-            "desired_facts": {"required": True, "type": "list"}
-=======
             "fact_names": {"required": True, "type": "list"}
->>>>>>> 2ddea9a0
         }
 
         assert(mock.call(argument_spec=expected_arguments_spec) ==
