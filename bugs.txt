--- conflicted
+++ resolved
@@ -16,12 +16,9 @@
 * rho scan --help should say "profile" on the usage line. 
 * rho scan: you can scan using a profile and at the same time specify a
 * --range on the command line.. the scan goes into loops
-<<<<<<< HEAD
 * include ip or hostname in connection failed before report is listed
  
 
-=======
 * no dsa keys - can add using 'auth add' but then scan fails with "10.10.77.239,,,,,,,,,,connection failed using auth class: myvm not a valid RSA private key file"
 * "connection failed using auth class: mypw Authentication failed." or "timed out". Need to include what IP this was.
->>>>>>> 6278bcc6
 X = fixed
