* delete a single profile
* delete all profiles
* edit field in given profile
* prompt for ssh passphrase
X change prompt of Password: to explain what it's for
* add ability to overwrite a profile/auth
* dumpconfig should create the file?
* Password: doesn't make sense
<<<<<<< HEAD
* bin/rho auth add prints None at the end for no reason
* ports not validated for valid values i.e. -1 or 333333 is accepted.
* add ssh port that worked to output report
* rho scan --range needs a decryption password (which it probably shouldn't)
* --profile is missing from rho scan
* rho scan --range host_that_exist_but_doesnt_respond causes reporting error
* profile add with --auth=[nonexistent auth] gives traceback, should just print 'auth doesn't exist'
=======
X bin/rho auth add prints None at the end for no reason
* ports not validated for valid values i.e. -1 is accepted.
* add ssh port that worked to output report
* rho scan --range needs a decryption password (which it probably shouldn't)
* --profile is missing from rho scan

X = fixed
>>>>>>> 5f3b8cd8
<|MERGE_RESOLUTION|>--- conflicted
+++ resolved
@@ -6,20 +6,11 @@
 * add ability to overwrite a profile/auth
 * dumpconfig should create the file?
 * Password: doesn't make sense
-<<<<<<< HEAD
-* bin/rho auth add prints None at the end for no reason
+X bin/rho auth add prints None at the end for no reason
 * ports not validated for valid values i.e. -1 or 333333 is accepted.
 * add ssh port that worked to output report
 * rho scan --range needs a decryption password (which it probably shouldn't)
 * --profile is missing from rho scan
-* rho scan --range host_that_exist_but_doesnt_respond causes reporting error
 * profile add with --auth=[nonexistent auth] gives traceback, should just print 'auth doesn't exist'
-=======
-X bin/rho auth add prints None at the end for no reason
-* ports not validated for valid values i.e. -1 is accepted.
-* add ssh port that worked to output report
-* rho scan --range needs a decryption password (which it probably shouldn't)
-* --profile is missing from rho scan
 
 X = fixed
->>>>>>> 5f3b8cd8
