--- conflicted
+++ resolved
@@ -17,9 +17,16 @@
 import os
 import json
 import sys
-<<<<<<< HEAD
+import xml
+
 # pylint: disable=import-error
 from ansible.module_utils.basic import AnsibleModule
+
+# for parsing systemid
+if sys.version_info > (3,):
+    import xmlrpc.client as xmlrpclib  # pylint: disable=import-error
+else:
+    import xmlrpclib  # pylint: disable=import-error
 
 EAP_CLASSIFICATIONS = {
     'JBoss_4_0_0': 'JBossAS-4',
@@ -199,17 +206,6 @@
     classify('cxf-ver', FUSE_CLASSIFICATIONS)
 
     return result
-=======
-import xml
-# pylint: disable=import-error
-from ansible.module_utils.basic import AnsibleModule
-
-# for parsing systemid
-if sys.version_info > (3,):
-    import xmlrpc.client as xmlrpclib  # pylint: disable=import-error
-else:
-    import xmlrpclib  # pylint: disable=import-error
->>>>>>> 2ddea9a0
 
 
 class Results(object):
@@ -223,43 +219,7 @@
         self.name = module.params['name']
         self.file_path = module.params['file_path']
         self.vals = module.params['vals']
-<<<<<<< HEAD
         self.all_vars = module.params['all_vars']
-        self.desired_facts = module.params['desired_facts']
-
-    def write_to_csv(self):
-        """Output report data to file in csv format"""
-
-        # Make sure the controller expanded the default option.
-        assert self.desired_facts != ['default']
-
-        keys = set(self.desired_facts)
-
-        # Special processing for JBoss facts.
-        for _, host_vars in iteritems(self.all_vars):
-            uuid = host_vars['connection.uuid']
-            host_vals = safe_next((vals
-                                   for vals in self.vals
-                                   if vals['connection.uuid'] == uuid))
-
-            host_vals.update(process_jboss_versions(host_vars))
-            host_vals.update(process_addon_versions(host_vars))
-
-        normalized_path = os.path.normpath(self.file_path)
-        with open(normalized_path, 'w') as write_file:
-            # Construct the CSV writer
-            writer = csv.DictWriter(
-                write_file, sorted(keys), delimiter=',')
-
-            # Write a CSV header if necessary
-            file_size = os.path.getsize(normalized_path)
-            if file_size == 0:
-                writer.writeheader()
-
-            # Write the data
-            for data in self.vals:
-                writer.writerow(data)
-=======
         self.fact_names = module.params['fact_names']
 
     def handle_systemid(self, data):
@@ -287,32 +247,40 @@
 
     def write_to_csv(self):
         """Output report data to file in csv format"""
-        f_path = os.path.normpath(self.file_path)
-        with open(f_path, 'w') as write_file:
-            file_size = os.path.getsize(f_path)
-            vals = self.vals
-            fields = sorted(vals[0].keys())
-            try:
-                fields.remove('systemid.contents')
-            except ValueError:
-                pass
-            writer = csv.writer(write_file, delimiter=',')
+
+        # Make sure the controller expanded the default option.
+        assert self.fact_names != ['default']
+
+        keys = set(self.fact_names)
+
+        # Special processing for JBoss facts.
+        for _, host_vars in iteritems(self.all_vars):
+            uuid = host_vars['connection.uuid']
+            host_vals = safe_next((vals
+                                   for vals in self.vals
+                                   if vals['connection.uuid'] == uuid))
+
+            host_vals.update(process_jboss_versions(host_vars))
+            host_vals.update(process_addon_versions(host_vars))
+
+        # Process System ID.
+        for data in self.vals:
+            data = self.handle_systemid(data)
+
+        normalized_path = os.path.normpath(self.file_path)
+        with open(normalized_path, 'w') as write_file:
+            # Construct the CSV writer
+            writer = csv.DictWriter(
+                write_file, sorted(keys), delimiter=',')
+
+            # Write a CSV header if necessary
+            file_size = os.path.getsize(normalized_path)
             if file_size == 0:
-                writer.writerow(fields)
-            for data in vals:
-                data = self.handle_systemid(data)
-                sorted_keys = sorted(data.keys())
-                sorted_values = []
-                for k in sorted_keys:
-                    # remove newlines and carriage returns
-                    # from strings for proper csv printing
-                    if isinstance(data[k], str):
-                        sorted_values.append(data[k].replace('\n', ' ')
-                                             .replace('\r', ''))
-                    else:
-                        sorted_values.append(data[k])
-                writer.writerow(sorted_values)
->>>>>>> 2ddea9a0
+                writer.writeheader()
+
+            # Write the data
+            for data in self.vals:
+                writer.writerow(data)
 
 
 def main():
@@ -324,12 +292,8 @@
         "name": {"required": True, "type": "str"},
         "file_path": {"required": True, "type": "str"},
         "vals": {"required": True, "type": "list"},
-<<<<<<< HEAD
         "all_vars": {"required": True, "type": "dict"},
-        "desired_facts": {"required": True, "type": "list"}
-=======
         "fact_names": {"required": True, "type": "list"}
->>>>>>> 2ddea9a0
     }
 
     module = AnsibleModule(argument_spec=fields)
